--- conflicted
+++ resolved
@@ -288,12 +288,12 @@
   $(LIBART_SRC_FILES_x86_64)
 
 LIBART_ENUM_OPERATOR_OUT_HEADER_FILES := \
-<<<<<<< HEAD
   arch/x86_64/registers_x86_64.h \
   base/mutex.h \
   dex_file.h \
   dex_instruction.h \
   gc/collector/gc_type.h \
+  gc/collector_type.h \
   gc/space/space.h \
   gc/heap.h \
   indirect_reference_table.h \
@@ -309,29 +309,6 @@
   thread.h \
   thread_state.h \
   verifier/method_verifier.h
-=======
-	arch/x86_64/registers_x86_64.h \
-	base/mutex.h \
-	dex_file.h \
-	dex_instruction.h \
-	gc/collector/gc_type.h \
-	gc/collector_type.h \
-	gc/space/space.h \
-	gc/heap.h \
-	indirect_reference_table.h \
-	instruction_set.h \
-	invoke_type.h \
-	jdwp/jdwp.h \
-	jdwp/jdwp_constants.h \
-	lock_word.h \
-	mirror/class.h \
-	oat.h \
-	object_callbacks.h \
-	quick/inline_method_analyser.h \
-	thread.h \
-	thread_state.h \
-	verifier/method_verifier.h
->>>>>>> 38c488bc
 
 LIBART_CFLAGS :=
 ifeq ($(ART_USE_PORTABLE_COMPILER),true)

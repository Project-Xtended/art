--- conflicted
+++ resolved
@@ -35,8 +35,6 @@
 
 namespace x86_64 {
 
-<<<<<<< HEAD
-=======
 static constexpr bool kExplicitStackOverflowCheck = true;
 
 // Some x86_64 instructions require a register to be available as temp.
@@ -63,7 +61,6 @@
   DISALLOW_COPY_AND_ASSIGN(InvokeRuntimeCallingConvention);
 };
 
->>>>>>> 1e6554c0
 #define __ reinterpret_cast<X86_64Assembler*>(codegen->GetAssembler())->
 
 class NullCheckSlowPathX86_64 : public SlowPathCode {
@@ -72,12 +69,8 @@
 
   virtual void EmitNativeCode(CodeGenerator* codegen) OVERRIDE {
     __ Bind(GetEntryLabel());
-<<<<<<< HEAD
-    __ gs()->call(Address::Absolute(QUICK_ENTRYPOINT_OFFSET(kX86_64WordSize, pThrowNullPointer), true));
-=======
     __ gs()->call(
         Address::Absolute(QUICK_ENTRYPOINT_OFFSET(kX86_64WordSize, pThrowNullPointer), true));
->>>>>>> 1e6554c0
     codegen->RecordPcInfo(dex_pc_);
   }
 
@@ -86,8 +79,6 @@
   DISALLOW_COPY_AND_ASSIGN(NullCheckSlowPathX86_64);
 };
 
-<<<<<<< HEAD
-=======
 class StackOverflowCheckSlowPathX86_64 : public SlowPathCode {
  public:
   StackOverflowCheckSlowPathX86_64() {}
@@ -130,7 +121,6 @@
   DISALLOW_COPY_AND_ASSIGN(BoundsCheckSlowPathX86_64);
 };
 
->>>>>>> 1e6554c0
 #undef __
 #define __ reinterpret_cast<X86_64Assembler*>(GetAssembler())->
 
@@ -255,36 +245,6 @@
   __ movl(reg, Address(CpuRegister(RSP), kCurrentMethodStackOffset));
 }
 
-<<<<<<< HEAD
-Location CodeGeneratorX86_64::GetTemporaryLocation(HTemporary* temp) const {
-  uint16_t number_of_vregs = GetGraph()->GetNumberOfVRegs();
-  // Use the temporary region (right below the dex registers).
-  int32_t slot = GetFrameSize() - (kNumberOfPushedRegistersAtEntry * kX86_64WordSize)
-                                - kVRegSize  // filler
-                                - (number_of_vregs * kVRegSize)
-                                - ((1 + temp->GetIndex()) * kVRegSize);
-  return Location::StackSlot(slot);
-}
-
-int32_t CodeGeneratorX86_64::GetStackSlot(HLocal* local) const {
-  uint16_t reg_number = local->GetRegNumber();
-  uint16_t number_of_vregs = GetGraph()->GetNumberOfVRegs();
-  uint16_t number_of_in_vregs = GetGraph()->GetNumberOfInVRegs();
-  if (reg_number >= number_of_vregs - number_of_in_vregs) {
-    // Local is a parameter of the method. It is stored in the caller's frame.
-    return GetFrameSize() + kVRegSize  // ART method
-                          + (reg_number - number_of_vregs + number_of_in_vregs) * kVRegSize;
-  } else {
-    // Local is a temporary in this method. It is stored in this method's frame.
-    return GetFrameSize() - (kNumberOfPushedRegistersAtEntry * kX86_64WordSize)
-                          - kVRegSize  // filler
-                          - (number_of_vregs * kVRegSize)
-                          + (reg_number * kVRegSize);
-  }
-}
-
-=======
->>>>>>> 1e6554c0
 Location CodeGeneratorX86_64::GetStackLocation(HLoadLocal* load) const {
   switch (load->GetType()) {
     case Primitive::kPrimLong:
@@ -510,11 +470,7 @@
 void LocationsBuilderX86_64::VisitCondition(HCondition* comp) {
   LocationSummary* locations = new (GetGraph()->GetArena()) LocationSummary(comp);
   locations->SetInAt(0, Location::RequiresRegister());
-<<<<<<< HEAD
-  locations->SetInAt(1, Location::RequiresRegister());
-=======
   locations->SetInAt(1, Location::Any());
->>>>>>> 1e6554c0
   if (comp->NeedsMaterialization()) {
     locations->SetOut(Location::RequiresRegister());
   }
@@ -986,14 +942,11 @@
   LocationSummary* locations = new (GetGraph()->GetArena()) LocationSummary(instruction);
   locations->SetInAt(0, Location::RequiresRegister());
   locations->SetInAt(1, Location::RequiresRegister());
-<<<<<<< HEAD
-=======
   // Temporary registers for the write barrier.
   if (instruction->InputAt(1)->GetType() == Primitive::kPrimNot) {
     locations->AddTemp(Location::RequiresRegister());
     locations->AddTemp(Location::RequiresRegister());
   }
->>>>>>> 1e6554c0
   instruction->SetLocations(locations);
 }
 
@@ -1020,14 +973,11 @@
     case Primitive::kPrimInt:
     case Primitive::kPrimNot: {
       __ movl(Address(obj, offset), value);
-<<<<<<< HEAD
-=======
       if (field_type == Primitive::kPrimNot) {
         CpuRegister temp = locations->GetTemp(0).AsX86_64().AsCpuRegister();
         CpuRegister card = locations->GetTemp(1).AsX86_64().AsCpuRegister();
         codegen_->MarkGCCard(temp, card, obj, value);
       }
->>>>>>> 1e6554c0
       break;
     }
 
@@ -1125,8 +1075,6 @@
   __ j(kEqual, slow_path->GetEntryLabel());
 }
 
-<<<<<<< HEAD
-=======
 void LocationsBuilderX86_64::VisitArrayGet(HArrayGet* instruction) {
   LocationSummary* locations = new (GetGraph()->GetArena()) LocationSummary(instruction);
   locations->SetInAt(0, Location::RequiresRegister());
@@ -1366,7 +1314,6 @@
   __ Bind(&is_null);
 }
 
->>>>>>> 1e6554c0
 void LocationsBuilderX86_64::VisitTemporary(HTemporary* temp) {
   temp->SetLocations(nullptr);
 }

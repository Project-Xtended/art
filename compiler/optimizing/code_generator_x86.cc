/*
 * Copyright (C) 2014 The Android Open Source Project
 *
 * Licensed under the Apache License, Version 2.0 (the "License");
 * you may not use this file except in compliance with the License.
 * You may obtain a copy of the License at
 *
 *      http://www.apache.org/licenses/LICENSE-2.0
 *
 * Unless required by applicable law or agreed to in writing, software
 * distributed under the License is distributed on an "AS IS" BASIS,
 * WITHOUT WARRANTIES OR CONDITIONS OF ANY KIND, either express or implied.
 * See the License for the specific language governing permissions and
 * limitations under the License.
 */

#include "code_generator_x86.h"
#include "gc/accounting/card_table.h"
#include "utils/assembler.h"
#include "utils/stack_checks.h"
#include "utils/x86/assembler_x86.h"
#include "utils/x86/managed_register_x86.h"

#include "entrypoints/quick/quick_entrypoints.h"
#include "mirror/array.h"
#include "mirror/art_method.h"
#include "thread.h"

namespace art {

x86::X86ManagedRegister Location::AsX86() const {
  return reg().AsX86();
}

namespace x86 {

<<<<<<< HEAD
=======
static constexpr bool kExplicitStackOverflowCheck = false;

static constexpr int kNumberOfPushedRegistersAtEntry = 1;
static constexpr int kCurrentMethodStackOffset = 0;

static Location X86CpuLocation(Register reg) {
  return Location::RegisterLocation(X86ManagedRegister::FromCpuRegister(reg));
}

static constexpr Register kRuntimeParameterCoreRegisters[] = { EAX, ECX, EDX };
static constexpr size_t kRuntimeParameterCoreRegistersLength =
    arraysize(kRuntimeParameterCoreRegisters);

class InvokeRuntimeCallingConvention : public CallingConvention<Register> {
 public:
  InvokeRuntimeCallingConvention()
      : CallingConvention(kRuntimeParameterCoreRegisters,
                          kRuntimeParameterCoreRegistersLength) {}

 private:
  DISALLOW_COPY_AND_ASSIGN(InvokeRuntimeCallingConvention);
};

>>>>>>> 1e6554c0
#define __ reinterpret_cast<X86Assembler*>(codegen->GetAssembler())->

class NullCheckSlowPathX86 : public SlowPathCode {
 public:
  explicit NullCheckSlowPathX86(uint32_t dex_pc) : dex_pc_(dex_pc) {}

  virtual void EmitNativeCode(CodeGenerator* codegen) OVERRIDE {
    __ Bind(GetEntryLabel());
    __ fs()->call(Address::Absolute(QUICK_ENTRYPOINT_OFFSET(kX86WordSize, pThrowNullPointer)));
    codegen->RecordPcInfo(dex_pc_);
  }

 private:
  const uint32_t dex_pc_;
  DISALLOW_COPY_AND_ASSIGN(NullCheckSlowPathX86);
};

<<<<<<< HEAD
=======
class StackOverflowCheckSlowPathX86 : public SlowPathCode {
 public:
  StackOverflowCheckSlowPathX86() {}

  virtual void EmitNativeCode(CodeGenerator* codegen) OVERRIDE {
    __ Bind(GetEntryLabel());
    __ addl(ESP,
            Immediate(codegen->GetFrameSize() - kNumberOfPushedRegistersAtEntry * kX86WordSize));
    __ fs()->jmp(Address::Absolute(QUICK_ENTRYPOINT_OFFSET(kX86WordSize, pThrowStackOverflow)));
  }

 private:
  DISALLOW_COPY_AND_ASSIGN(StackOverflowCheckSlowPathX86);
};

class BoundsCheckSlowPathX86 : public SlowPathCode {
 public:
  explicit BoundsCheckSlowPathX86(uint32_t dex_pc,
                                  Location index_location,
                                  Location length_location)
      : dex_pc_(dex_pc), index_location_(index_location), length_location_(length_location) {}

  virtual void EmitNativeCode(CodeGenerator* codegen) OVERRIDE {
    CodeGeneratorX86* x86_codegen = reinterpret_cast<CodeGeneratorX86*>(codegen);
    __ Bind(GetEntryLabel());
    InvokeRuntimeCallingConvention calling_convention;
    x86_codegen->Move32(X86CpuLocation(calling_convention.GetRegisterAt(0)), index_location_);
    x86_codegen->Move32(X86CpuLocation(calling_convention.GetRegisterAt(1)), length_location_);
    __ fs()->call(Address::Absolute(QUICK_ENTRYPOINT_OFFSET(kX86WordSize, pThrowArrayBounds)));
    codegen->RecordPcInfo(dex_pc_);
  }

 private:
  const uint32_t dex_pc_;
  const Location index_location_;
  const Location length_location_;

  DISALLOW_COPY_AND_ASSIGN(BoundsCheckSlowPathX86);
};

>>>>>>> 1e6554c0
#undef __
#define __ reinterpret_cast<X86Assembler*>(GetAssembler())->

inline Condition X86Condition(IfCondition cond) {
  switch (cond) {
    case kCondEQ: return kEqual;
    case kCondNE: return kNotEqual;
    case kCondLT: return kLess;
    case kCondLE: return kLessEqual;
    case kCondGT: return kGreater;
    case kCondGE: return kGreaterEqual;
    default:
      LOG(FATAL) << "Unknown if condition";
  }
  return kEqual;
}

void CodeGeneratorX86::DumpCoreRegister(std::ostream& stream, int reg) const {
  stream << X86ManagedRegister::FromCpuRegister(Register(reg));
}

void CodeGeneratorX86::DumpFloatingPointRegister(std::ostream& stream, int reg) const {
  stream << X86ManagedRegister::FromXmmRegister(XmmRegister(reg));
}

CodeGeneratorX86::CodeGeneratorX86(HGraph* graph)
    : CodeGenerator(graph, kNumberOfRegIds),
      location_builder_(graph, this),
      instruction_visitor_(graph, this),
      move_resolver_(graph->GetArena(), this) {}

size_t CodeGeneratorX86::FrameEntrySpillSize() const {
  return kNumberOfPushedRegistersAtEntry * kX86WordSize;
}

static bool* GetBlockedRegisterPairs(bool* blocked_registers) {
  return blocked_registers + kNumberOfAllocIds;
}

ManagedRegister CodeGeneratorX86::AllocateFreeRegister(Primitive::Type type,
                                                       bool* blocked_registers) const {
  switch (type) {
    case Primitive::kPrimLong: {
      bool* blocked_register_pairs = GetBlockedRegisterPairs(blocked_registers);
      size_t reg = AllocateFreeRegisterInternal(blocked_register_pairs, kNumberOfRegisterPairs);
      X86ManagedRegister pair =
          X86ManagedRegister::FromRegisterPair(static_cast<RegisterPair>(reg));
      blocked_registers[pair.AsRegisterPairLow()] = true;
      blocked_registers[pair.AsRegisterPairHigh()] = true;
      // Block all other register pairs that share a register with `pair`.
      for (int i = 0; i < kNumberOfRegisterPairs; i++) {
        X86ManagedRegister current =
            X86ManagedRegister::FromRegisterPair(static_cast<RegisterPair>(i));
        if (current.AsRegisterPairLow() == pair.AsRegisterPairLow()
            || current.AsRegisterPairLow() == pair.AsRegisterPairHigh()
            || current.AsRegisterPairHigh() == pair.AsRegisterPairLow()
            || current.AsRegisterPairHigh() == pair.AsRegisterPairHigh()) {
          blocked_register_pairs[i] = true;
        }
      }
      return pair;
    }

    case Primitive::kPrimByte:
    case Primitive::kPrimBoolean:
    case Primitive::kPrimChar:
    case Primitive::kPrimShort:
    case Primitive::kPrimInt:
    case Primitive::kPrimNot: {
      Register reg = static_cast<Register>(
          AllocateFreeRegisterInternal(blocked_registers, kNumberOfCpuRegisters));
      // Block all register pairs that contain `reg`.
      bool* blocked_register_pairs = GetBlockedRegisterPairs(blocked_registers);
      for (int i = 0; i < kNumberOfRegisterPairs; i++) {
        X86ManagedRegister current =
            X86ManagedRegister::FromRegisterPair(static_cast<RegisterPair>(i));
        if (current.AsRegisterPairLow() == reg || current.AsRegisterPairHigh() == reg) {
          blocked_register_pairs[i] = true;
        }
      }
      return X86ManagedRegister::FromCpuRegister(reg);
    }

    case Primitive::kPrimFloat:
    case Primitive::kPrimDouble:
      LOG(FATAL) << "Unimplemented register type " << type;

    case Primitive::kPrimVoid:
      LOG(FATAL) << "Unreachable type " << type;
  }

  return ManagedRegister::NoRegister();
}

void CodeGeneratorX86::SetupBlockedRegisters(bool* blocked_registers) const {
  bool* blocked_register_pairs = GetBlockedRegisterPairs(blocked_registers);

  // Don't allocate the dalvik style register pair passing.
  blocked_register_pairs[ECX_EDX] = true;

  // Stack register is always reserved.
  blocked_registers[ESP] = true;

  // TODO: We currently don't use Quick's callee saved registers.
  blocked_registers[EBP] = true;
  blocked_registers[ESI] = true;
  blocked_registers[EDI] = true;
  blocked_register_pairs[EAX_EDI] = true;
  blocked_register_pairs[EDX_EDI] = true;
  blocked_register_pairs[ECX_EDI] = true;
  blocked_register_pairs[EBX_EDI] = true;
}

size_t CodeGeneratorX86::GetNumberOfRegisters() const {
  return kNumberOfRegIds;
}

InstructionCodeGeneratorX86::InstructionCodeGeneratorX86(HGraph* graph, CodeGeneratorX86* codegen)
      : HGraphVisitor(graph),
        assembler_(codegen->GetAssembler()),
        codegen_(codegen) {}

void CodeGeneratorX86::GenerateFrameEntry() {
  // Create a fake register to mimic Quick.
  static const int kFakeReturnRegister = 8;
  core_spill_mask_ |= (1 << kFakeReturnRegister);

  bool skip_overflow_check = IsLeafMethod() && !IsLargeFrame(GetFrameSize(), InstructionSet::kX86);
  if (!skip_overflow_check && !kExplicitStackOverflowCheck) {
    __ testl(EAX, Address(ESP, -static_cast<int32_t>(GetStackOverflowReservedBytes(kX86))));
    RecordPcInfo(0);
  }

  // The return PC has already been pushed on the stack.
  __ subl(ESP, Immediate(GetFrameSize() - kNumberOfPushedRegistersAtEntry * kX86WordSize));

  if (!skip_overflow_check && kExplicitStackOverflowCheck) {
    SlowPathCode* slow_path = new (GetGraph()->GetArena()) StackOverflowCheckSlowPathX86();
    AddSlowPath(slow_path);

    __ fs()->cmpl(ESP, Address::Absolute(Thread::StackEndOffset<kX86WordSize>()));
    __ j(kLess, slow_path->GetEntryLabel());
  }

  __ movl(Address(ESP, kCurrentMethodStackOffset), EAX);
}

void CodeGeneratorX86::GenerateFrameExit() {
  __ addl(ESP, Immediate(GetFrameSize() - kNumberOfPushedRegistersAtEntry * kX86WordSize));
}

void CodeGeneratorX86::Bind(Label* label) {
  __ Bind(label);
}

void InstructionCodeGeneratorX86::LoadCurrentMethod(Register reg) {
  __ movl(reg, Address(ESP, kCurrentMethodStackOffset));
}

<<<<<<< HEAD
Location CodeGeneratorX86::GetTemporaryLocation(HTemporary* temp) const {
  uint16_t number_of_vregs = GetGraph()->GetNumberOfVRegs();
  // Use the temporary region (right below the dex registers).
  int32_t slot = GetFrameSize() - (kNumberOfPushedRegistersAtEntry * kX86WordSize)
                                - kVRegSize  // filler
                                - (number_of_vregs * kVRegSize)
                                - ((1 + temp->GetIndex()) * kVRegSize);
  return Location::StackSlot(slot);
}

int32_t CodeGeneratorX86::GetStackSlot(HLocal* local) const {
  uint16_t reg_number = local->GetRegNumber();
  uint16_t number_of_vregs = GetGraph()->GetNumberOfVRegs();
  uint16_t number_of_in_vregs = GetGraph()->GetNumberOfInVRegs();
  if (reg_number >= number_of_vregs - number_of_in_vregs) {
    // Local is a parameter of the method. It is stored in the caller's frame.
    return GetFrameSize() + kVRegSize  // ART method
                          + (reg_number - number_of_vregs + number_of_in_vregs) * kVRegSize;
  } else {
    // Local is a temporary in this method. It is stored in this method's frame.
    return GetFrameSize() - (kNumberOfPushedRegistersAtEntry * kX86WordSize)
                          - kVRegSize  // filler.
                          - (number_of_vregs * kVRegSize)
                          + (reg_number * kVRegSize);
  }
}


=======
>>>>>>> 1e6554c0
Location CodeGeneratorX86::GetStackLocation(HLoadLocal* load) const {
  switch (load->GetType()) {
    case Primitive::kPrimLong:
      return Location::DoubleStackSlot(GetStackSlot(load->GetLocal()));
      break;

    case Primitive::kPrimInt:
    case Primitive::kPrimNot:
      return Location::StackSlot(GetStackSlot(load->GetLocal()));

    case Primitive::kPrimFloat:
    case Primitive::kPrimDouble:
      LOG(FATAL) << "Unimplemented type " << load->GetType();

    case Primitive::kPrimBoolean:
    case Primitive::kPrimByte:
    case Primitive::kPrimChar:
    case Primitive::kPrimShort:
    case Primitive::kPrimVoid:
      LOG(FATAL) << "Unexpected type " << load->GetType();
  }

  LOG(FATAL) << "Unreachable";
  return Location();
}

Location InvokeDexCallingConventionVisitor::GetNextLocation(Primitive::Type type) {
  switch (type) {
    case Primitive::kPrimBoolean:
    case Primitive::kPrimByte:
    case Primitive::kPrimChar:
    case Primitive::kPrimShort:
    case Primitive::kPrimInt:
    case Primitive::kPrimNot: {
      uint32_t index = gp_index_++;
      if (index < calling_convention.GetNumberOfRegisters()) {
        return X86CpuLocation(calling_convention.GetRegisterAt(index));
      } else {
        return Location::StackSlot(calling_convention.GetStackOffsetOf(index));
      }
    }

    case Primitive::kPrimLong: {
      uint32_t index = gp_index_;
      gp_index_ += 2;
      if (index + 1 < calling_convention.GetNumberOfRegisters()) {
        return Location::RegisterLocation(X86ManagedRegister::FromRegisterPair(
            calling_convention.GetRegisterPairAt(index)));
      } else if (index + 1 == calling_convention.GetNumberOfRegisters()) {
        return Location::QuickParameter(index);
      } else {
        return Location::DoubleStackSlot(calling_convention.GetStackOffsetOf(index));
      }
    }

    case Primitive::kPrimDouble:
    case Primitive::kPrimFloat:
      LOG(FATAL) << "Unimplemented parameter type " << type;
      break;

    case Primitive::kPrimVoid:
      LOG(FATAL) << "Unexpected parameter type " << type;
      break;
  }
  return Location();
}

void CodeGeneratorX86::Move32(Location destination, Location source) {
  if (source.Equals(destination)) {
    return;
  }
  if (destination.IsRegister()) {
    if (source.IsRegister()) {
      __ movl(destination.AsX86().AsCpuRegister(), source.AsX86().AsCpuRegister());
    } else {
      DCHECK(source.IsStackSlot());
      __ movl(destination.AsX86().AsCpuRegister(), Address(ESP, source.GetStackIndex()));
    }
  } else {
    if (source.IsRegister()) {
      __ movl(Address(ESP, destination.GetStackIndex()), source.AsX86().AsCpuRegister());
    } else {
      DCHECK(source.IsStackSlot());
      __ pushl(Address(ESP, source.GetStackIndex()));
      __ popl(Address(ESP, destination.GetStackIndex()));
    }
  }
}

void CodeGeneratorX86::Move64(Location destination, Location source) {
  if (source.Equals(destination)) {
    return;
  }
  if (destination.IsRegister()) {
    if (source.IsRegister()) {
      __ movl(destination.AsX86().AsRegisterPairLow(), source.AsX86().AsRegisterPairLow());
      __ movl(destination.AsX86().AsRegisterPairHigh(), source.AsX86().AsRegisterPairHigh());
    } else if (source.IsQuickParameter()) {
      uint32_t argument_index = source.GetQuickParameterIndex();
      InvokeDexCallingConvention calling_convention;
      __ movl(destination.AsX86().AsRegisterPairLow(),
              calling_convention.GetRegisterAt(argument_index));
      __ movl(destination.AsX86().AsRegisterPairHigh(), Address(ESP,
          calling_convention.GetStackOffsetOf(argument_index + 1) + GetFrameSize()));
    } else {
      DCHECK(source.IsDoubleStackSlot());
      __ movl(destination.AsX86().AsRegisterPairLow(), Address(ESP, source.GetStackIndex()));
      __ movl(destination.AsX86().AsRegisterPairHigh(),
              Address(ESP, source.GetHighStackIndex(kX86WordSize)));
    }
  } else if (destination.IsQuickParameter()) {
    InvokeDexCallingConvention calling_convention;
    uint32_t argument_index = destination.GetQuickParameterIndex();
    if (source.IsRegister()) {
      __ movl(calling_convention.GetRegisterAt(argument_index), source.AsX86().AsRegisterPairLow());
      __ movl(Address(ESP, calling_convention.GetStackOffsetOf(argument_index + 1)),
              source.AsX86().AsRegisterPairHigh());
    } else {
      DCHECK(source.IsDoubleStackSlot());
      __ movl(calling_convention.GetRegisterAt(argument_index),
              Address(ESP, source.GetStackIndex()));
      __ pushl(Address(ESP, source.GetHighStackIndex(kX86WordSize)));
      __ popl(Address(ESP, calling_convention.GetStackOffsetOf(argument_index + 1)));
    }
  } else {
    if (source.IsRegister()) {
      __ movl(Address(ESP, destination.GetStackIndex()), source.AsX86().AsRegisterPairLow());
      __ movl(Address(ESP, destination.GetHighStackIndex(kX86WordSize)),
              source.AsX86().AsRegisterPairHigh());
    } else if (source.IsQuickParameter()) {
      InvokeDexCallingConvention calling_convention;
      uint32_t argument_index = source.GetQuickParameterIndex();
      __ movl(Address(ESP, destination.GetStackIndex()),
              calling_convention.GetRegisterAt(argument_index));
      __ pushl(Address(ESP,
          calling_convention.GetStackOffsetOf(argument_index + 1) + GetFrameSize()));
      __ popl(Address(ESP, destination.GetHighStackIndex(kX86WordSize)));
    } else {
      DCHECK(source.IsDoubleStackSlot());
      __ pushl(Address(ESP, source.GetStackIndex()));
      __ popl(Address(ESP, destination.GetStackIndex()));
      __ pushl(Address(ESP, source.GetHighStackIndex(kX86WordSize)));
      __ popl(Address(ESP, destination.GetHighStackIndex(kX86WordSize)));
    }
  }
}

void CodeGeneratorX86::Move(HInstruction* instruction, Location location, HInstruction* move_for) {
  if (instruction->AsIntConstant() != nullptr) {
    Immediate imm(instruction->AsIntConstant()->GetValue());
    if (location.IsRegister()) {
      __ movl(location.AsX86().AsCpuRegister(), imm);
    } else {
      __ movl(Address(ESP, location.GetStackIndex()), imm);
    }
  } else if (instruction->AsLongConstant() != nullptr) {
    int64_t value = instruction->AsLongConstant()->GetValue();
    if (location.IsRegister()) {
      __ movl(location.AsX86().AsRegisterPairLow(), Immediate(Low32Bits(value)));
      __ movl(location.AsX86().AsRegisterPairHigh(), Immediate(High32Bits(value)));
    } else {
      __ movl(Address(ESP, location.GetStackIndex()), Immediate(Low32Bits(value)));
      __ movl(Address(ESP, location.GetHighStackIndex(kX86WordSize)), Immediate(High32Bits(value)));
    }
  } else if (instruction->AsLoadLocal() != nullptr) {
    switch (instruction->GetType()) {
      case Primitive::kPrimBoolean:
      case Primitive::kPrimByte:
      case Primitive::kPrimChar:
      case Primitive::kPrimShort:
      case Primitive::kPrimInt:
      case Primitive::kPrimNot:
        Move32(location, Location::StackSlot(GetStackSlot(instruction->AsLoadLocal()->GetLocal())));
        break;

      case Primitive::kPrimLong:
        Move64(location, Location::DoubleStackSlot(
            GetStackSlot(instruction->AsLoadLocal()->GetLocal())));
        break;

      default:
        LOG(FATAL) << "Unimplemented local type " << instruction->GetType();
    }
  } else {
    DCHECK((instruction->GetNext() == move_for) || instruction->GetNext()->IsTemporary());
    switch (instruction->GetType()) {
      case Primitive::kPrimBoolean:
      case Primitive::kPrimByte:
      case Primitive::kPrimChar:
      case Primitive::kPrimShort:
      case Primitive::kPrimInt:
      case Primitive::kPrimNot:
        Move32(location, instruction->GetLocations()->Out());
        break;

      case Primitive::kPrimLong:
        Move64(location, instruction->GetLocations()->Out());
        break;

      default:
        LOG(FATAL) << "Unimplemented type " << instruction->GetType();
    }
  }
}

void LocationsBuilderX86::VisitGoto(HGoto* got) {
  got->SetLocations(nullptr);
}

void InstructionCodeGeneratorX86::VisitGoto(HGoto* got) {
  HBasicBlock* successor = got->GetSuccessor();
  if (GetGraph()->GetExitBlock() == successor) {
    codegen_->GenerateFrameExit();
  } else if (!codegen_->GoesToNextBlock(got->GetBlock(), successor)) {
    __ jmp(codegen_->GetLabelOf(successor));
  }
}

void LocationsBuilderX86::VisitExit(HExit* exit) {
  exit->SetLocations(nullptr);
}

void InstructionCodeGeneratorX86::VisitExit(HExit* exit) {
  if (kIsDebugBuild) {
    __ Comment("Unreachable");
    __ int3();
  }
}

void LocationsBuilderX86::VisitIf(HIf* if_instr) {
  LocationSummary* locations = new (GetGraph()->GetArena()) LocationSummary(if_instr);
  HInstruction* cond = if_instr->InputAt(0);
  DCHECK(cond->IsCondition());
  HCondition* condition = cond->AsCondition();
  if (condition->NeedsMaterialization()) {
    locations->SetInAt(0, Location::Any());
  }
  if_instr->SetLocations(locations);
}

void InstructionCodeGeneratorX86::VisitIf(HIf* if_instr) {
  HInstruction* cond = if_instr->InputAt(0);
  DCHECK(cond->IsCondition());
  HCondition* condition = cond->AsCondition();
  if (condition->NeedsMaterialization()) {
    // Materialized condition, compare against 0
    Location lhs = if_instr->GetLocations()->InAt(0);
    if (lhs.IsRegister()) {
      __ cmpl(lhs.AsX86().AsCpuRegister(), Immediate(0));
    } else {
      __ cmpl(Address(ESP, lhs.GetStackIndex()), Immediate(0));
    }
    __ j(kEqual,  codegen_->GetLabelOf(if_instr->IfTrueSuccessor()));
  } else {
    Location lhs = condition->GetLocations()->InAt(0);
    Location rhs = condition->GetLocations()->InAt(1);
    // LHS is guaranteed to be in a register (see LocationsBuilderX86::VisitCondition).
    if (rhs.IsRegister()) {
      __ cmpl(lhs.AsX86().AsCpuRegister(), rhs.AsX86().AsCpuRegister());
    } else if (rhs.IsConstant()) {
      HIntConstant* instruction = rhs.GetConstant()->AsIntConstant();
      Immediate imm(instruction->AsIntConstant()->GetValue());
      __ cmpl(lhs.AsX86().AsCpuRegister(), imm);
    } else {
      __ cmpl(lhs.AsX86().AsCpuRegister(), Address(ESP, rhs.GetStackIndex()));
    }
    __ j(X86Condition(condition->GetCondition()),
         codegen_->GetLabelOf(if_instr->IfTrueSuccessor()));
  }
  if (!codegen_->GoesToNextBlock(if_instr->GetBlock(), if_instr->IfFalseSuccessor())) {
    __ jmp(codegen_->GetLabelOf(if_instr->IfFalseSuccessor()));
  }
}

void LocationsBuilderX86::VisitLocal(HLocal* local) {
  local->SetLocations(nullptr);
}

void InstructionCodeGeneratorX86::VisitLocal(HLocal* local) {
  DCHECK_EQ(local->GetBlock(), GetGraph()->GetEntryBlock());
}

void LocationsBuilderX86::VisitLoadLocal(HLoadLocal* local) {
  local->SetLocations(nullptr);
}

void InstructionCodeGeneratorX86::VisitLoadLocal(HLoadLocal* load) {
  // Nothing to do, this is driven by the code generator.
}

void LocationsBuilderX86::VisitStoreLocal(HStoreLocal* store) {
  LocationSummary* locations = new (GetGraph()->GetArena()) LocationSummary(store);
  switch (store->InputAt(1)->GetType()) {
    case Primitive::kPrimBoolean:
    case Primitive::kPrimByte:
    case Primitive::kPrimChar:
    case Primitive::kPrimShort:
    case Primitive::kPrimInt:
    case Primitive::kPrimNot:
      locations->SetInAt(1, Location::StackSlot(codegen_->GetStackSlot(store->GetLocal())));
      break;

    case Primitive::kPrimLong:
      locations->SetInAt(1, Location::DoubleStackSlot(codegen_->GetStackSlot(store->GetLocal())));
      break;

    default:
      LOG(FATAL) << "Unimplemented local type " << store->InputAt(1)->GetType();
  }
  store->SetLocations(locations);
}

void InstructionCodeGeneratorX86::VisitStoreLocal(HStoreLocal* store) {
}

void LocationsBuilderX86::VisitCondition(HCondition* comp) {
  LocationSummary* locations = new (GetGraph()->GetArena()) LocationSummary(comp);
  locations->SetInAt(0, Location::RequiresRegister());
  locations->SetInAt(1, Location::Any());
  if (comp->NeedsMaterialization()) {
<<<<<<< HEAD
    locations->SetOut(Location::SameAsFirstInput());
=======
    locations->SetOut(Location::RequiresRegister());
>>>>>>> 1e6554c0
  }
  comp->SetLocations(locations);
}

void InstructionCodeGeneratorX86::VisitCondition(HCondition* comp) {
  if (comp->NeedsMaterialization()) {
    LocationSummary* locations = comp->GetLocations();
    if (locations->InAt(1).IsRegister()) {
      __ cmpl(locations->InAt(0).AsX86().AsCpuRegister(),
              locations->InAt(1).AsX86().AsCpuRegister());
    } else if (locations->InAt(1).IsConstant()) {
      HConstant* instruction = locations->InAt(1).GetConstant();
      Immediate imm(instruction->AsIntConstant()->GetValue());
      __ cmpl(locations->InAt(0).AsX86().AsCpuRegister(), imm);
    } else {
      __ cmpl(locations->InAt(0).AsX86().AsCpuRegister(),
              Address(ESP, locations->InAt(1).GetStackIndex()));
    }
    __ setb(X86Condition(comp->GetCondition()), locations->Out().AsX86().AsCpuRegister());
  }
}

void LocationsBuilderX86::VisitEqual(HEqual* comp) {
  VisitCondition(comp);
}

void InstructionCodeGeneratorX86::VisitEqual(HEqual* comp) {
  VisitCondition(comp);
}

void LocationsBuilderX86::VisitNotEqual(HNotEqual* comp) {
  VisitCondition(comp);
}

void InstructionCodeGeneratorX86::VisitNotEqual(HNotEqual* comp) {
  VisitCondition(comp);
}

void LocationsBuilderX86::VisitLessThan(HLessThan* comp) {
  VisitCondition(comp);
}

void InstructionCodeGeneratorX86::VisitLessThan(HLessThan* comp) {
  VisitCondition(comp);
}

void LocationsBuilderX86::VisitLessThanOrEqual(HLessThanOrEqual* comp) {
  VisitCondition(comp);
}

void InstructionCodeGeneratorX86::VisitLessThanOrEqual(HLessThanOrEqual* comp) {
  VisitCondition(comp);
}

void LocationsBuilderX86::VisitGreaterThan(HGreaterThan* comp) {
  VisitCondition(comp);
}

void InstructionCodeGeneratorX86::VisitGreaterThan(HGreaterThan* comp) {
  VisitCondition(comp);
}

void LocationsBuilderX86::VisitGreaterThanOrEqual(HGreaterThanOrEqual* comp) {
  VisitCondition(comp);
}

void InstructionCodeGeneratorX86::VisitGreaterThanOrEqual(HGreaterThanOrEqual* comp) {
  VisitCondition(comp);
}

void LocationsBuilderX86::VisitIntConstant(HIntConstant* constant) {
  LocationSummary* locations = new (GetGraph()->GetArena()) LocationSummary(constant);
  locations->SetOut(Location::ConstantLocation(constant));
  constant->SetLocations(locations);
}

void InstructionCodeGeneratorX86::VisitIntConstant(HIntConstant* constant) {
}

void LocationsBuilderX86::VisitLongConstant(HLongConstant* constant) {
  LocationSummary* locations = new (GetGraph()->GetArena()) LocationSummary(constant);
  locations->SetOut(Location::ConstantLocation(constant));
  constant->SetLocations(locations);
}

void InstructionCodeGeneratorX86::VisitLongConstant(HLongConstant* constant) {
  // Will be generated at use site.
}

void LocationsBuilderX86::VisitReturnVoid(HReturnVoid* ret) {
  ret->SetLocations(nullptr);
}

void InstructionCodeGeneratorX86::VisitReturnVoid(HReturnVoid* ret) {
  codegen_->GenerateFrameExit();
  __ ret();
}

void LocationsBuilderX86::VisitReturn(HReturn* ret) {
  LocationSummary* locations = new (GetGraph()->GetArena()) LocationSummary(ret);
  switch (ret->InputAt(0)->GetType()) {
    case Primitive::kPrimBoolean:
    case Primitive::kPrimByte:
    case Primitive::kPrimChar:
    case Primitive::kPrimShort:
    case Primitive::kPrimInt:
    case Primitive::kPrimNot:
      locations->SetInAt(0, X86CpuLocation(EAX));
      break;

    case Primitive::kPrimLong:
      locations->SetInAt(
          0, Location::RegisterLocation(X86ManagedRegister::FromRegisterPair(EAX_EDX)));
      break;

    default:
      LOG(FATAL) << "Unimplemented return type " << ret->InputAt(0)->GetType();
  }
  ret->SetLocations(locations);
}

void InstructionCodeGeneratorX86::VisitReturn(HReturn* ret) {
  if (kIsDebugBuild) {
    switch (ret->InputAt(0)->GetType()) {
      case Primitive::kPrimBoolean:
      case Primitive::kPrimByte:
      case Primitive::kPrimChar:
      case Primitive::kPrimShort:
      case Primitive::kPrimInt:
      case Primitive::kPrimNot:
        DCHECK_EQ(ret->GetLocations()->InAt(0).AsX86().AsCpuRegister(), EAX);
        break;

      case Primitive::kPrimLong:
        DCHECK_EQ(ret->GetLocations()->InAt(0).AsX86().AsRegisterPair(), EAX_EDX);
        break;

      default:
        LOG(FATAL) << "Unimplemented return type " << ret->InputAt(0)->GetType();
    }
  }
  codegen_->GenerateFrameExit();
  __ ret();
}

void LocationsBuilderX86::VisitInvokeStatic(HInvokeStatic* invoke) {
  codegen_->MarkNotLeaf();
  LocationSummary* locations = new (GetGraph()->GetArena()) LocationSummary(invoke);
  locations->AddTemp(X86CpuLocation(EAX));

  InvokeDexCallingConventionVisitor calling_convention_visitor;
  for (size_t i = 0; i < invoke->InputCount(); i++) {
    HInstruction* input = invoke->InputAt(i);
    locations->SetInAt(i, calling_convention_visitor.GetNextLocation(input->GetType()));
  }

  switch (invoke->GetType()) {
    case Primitive::kPrimBoolean:
    case Primitive::kPrimByte:
    case Primitive::kPrimChar:
    case Primitive::kPrimShort:
    case Primitive::kPrimInt:
    case Primitive::kPrimNot:
      locations->SetOut(X86CpuLocation(EAX));
      break;

    case Primitive::kPrimLong:
      locations->SetOut(Location::RegisterLocation(X86ManagedRegister::FromRegisterPair(EAX_EDX)));
      break;

    case Primitive::kPrimVoid:
      break;

    case Primitive::kPrimDouble:
    case Primitive::kPrimFloat:
      LOG(FATAL) << "Unimplemented return type " << invoke->GetType();
      break;
  }

  invoke->SetLocations(locations);
}

void InstructionCodeGeneratorX86::VisitInvokeStatic(HInvokeStatic* invoke) {
  Register temp = invoke->GetLocations()->GetTemp(0).AsX86().AsCpuRegister();
  uint32_t heap_reference_size = sizeof(mirror::HeapReference<mirror::Object>);
  size_t index_in_cache = mirror::Array::DataOffset(heap_reference_size).Int32Value() +
      invoke->GetIndexInDexCache() * kX86WordSize;

  // TODO: Implement all kinds of calls:
  // 1) boot -> boot
  // 2) app -> boot
  // 3) app -> app
  //
  // Currently we implement the app -> app logic, which looks up in the resolve cache.

  // temp = method;
  LoadCurrentMethod(temp);
  // temp = temp->dex_cache_resolved_methods_;
  __ movl(temp, Address(temp, mirror::ArtMethod::DexCacheResolvedMethodsOffset().Int32Value()));
  // temp = temp[index_in_cache]
  __ movl(temp, Address(temp, index_in_cache));
  // (temp + offset_of_quick_compiled_code)()
  __ call(Address(temp, mirror::ArtMethod::EntryPointFromQuickCompiledCodeOffset().Int32Value()));

  DCHECK(!codegen_->IsLeafMethod());
  codegen_->RecordPcInfo(invoke->GetDexPc());
}

void LocationsBuilderX86::VisitAdd(HAdd* add) {
  LocationSummary* locations = new (GetGraph()->GetArena()) LocationSummary(add);
  switch (add->GetResultType()) {
    case Primitive::kPrimInt:
    case Primitive::kPrimLong: {
      locations->SetInAt(0, Location::RequiresRegister());
      locations->SetInAt(1, Location::Any());
      locations->SetOut(Location::SameAsFirstInput());
      break;
    }

    case Primitive::kPrimBoolean:
    case Primitive::kPrimByte:
    case Primitive::kPrimChar:
    case Primitive::kPrimShort:
      LOG(FATAL) << "Unexpected add type " << add->GetResultType();
      break;

    default:
      LOG(FATAL) << "Unimplemented add type " << add->GetResultType();
  }
  add->SetLocations(locations);
}

void InstructionCodeGeneratorX86::VisitAdd(HAdd* add) {
  LocationSummary* locations = add->GetLocations();
  switch (add->GetResultType()) {
    case Primitive::kPrimInt: {
      DCHECK_EQ(locations->InAt(0).AsX86().AsCpuRegister(),
                locations->Out().AsX86().AsCpuRegister());
      if (locations->InAt(1).IsRegister()) {
        __ addl(locations->InAt(0).AsX86().AsCpuRegister(),
                locations->InAt(1).AsX86().AsCpuRegister());
      } else if (locations->InAt(1).IsConstant()) {
        HConstant* instruction = locations->InAt(1).GetConstant();
        Immediate imm(instruction->AsIntConstant()->GetValue());
        __ addl(locations->InAt(0).AsX86().AsCpuRegister(), imm);
      } else {
        __ addl(locations->InAt(0).AsX86().AsCpuRegister(),
                Address(ESP, locations->InAt(1).GetStackIndex()));
      }
      break;
    }

    case Primitive::kPrimLong: {
      DCHECK_EQ(locations->InAt(0).AsX86().AsRegisterPair(),
                locations->Out().AsX86().AsRegisterPair());
      if (locations->InAt(1).IsRegister()) {
        __ addl(locations->InAt(0).AsX86().AsRegisterPairLow(),
                locations->InAt(1).AsX86().AsRegisterPairLow());
        __ adcl(locations->InAt(0).AsX86().AsRegisterPairHigh(),
                locations->InAt(1).AsX86().AsRegisterPairHigh());
      } else {
        __ addl(locations->InAt(0).AsX86().AsRegisterPairLow(),
                Address(ESP, locations->InAt(1).GetStackIndex()));
        __ adcl(locations->InAt(0).AsX86().AsRegisterPairHigh(),
                Address(ESP, locations->InAt(1).GetHighStackIndex(kX86WordSize)));
      }
      break;
    }

    case Primitive::kPrimBoolean:
    case Primitive::kPrimByte:
    case Primitive::kPrimChar:
    case Primitive::kPrimShort:
      LOG(FATAL) << "Unexpected add type " << add->GetResultType();
      break;

    default:
      LOG(FATAL) << "Unimplemented add type " << add->GetResultType();
  }
}

void LocationsBuilderX86::VisitSub(HSub* sub) {
  LocationSummary* locations = new (GetGraph()->GetArena()) LocationSummary(sub);
  switch (sub->GetResultType()) {
    case Primitive::kPrimInt:
    case Primitive::kPrimLong: {
      locations->SetInAt(0, Location::RequiresRegister());
      locations->SetInAt(1, Location::Any());
      locations->SetOut(Location::SameAsFirstInput());
      break;
    }

    case Primitive::kPrimBoolean:
    case Primitive::kPrimByte:
    case Primitive::kPrimChar:
    case Primitive::kPrimShort:
      LOG(FATAL) << "Unexpected sub type " << sub->GetResultType();
      break;

    default:
      LOG(FATAL) << "Unimplemented sub type " << sub->GetResultType();
  }
  sub->SetLocations(locations);
}

void InstructionCodeGeneratorX86::VisitSub(HSub* sub) {
  LocationSummary* locations = sub->GetLocations();
  switch (sub->GetResultType()) {
    case Primitive::kPrimInt: {
      DCHECK_EQ(locations->InAt(0).AsX86().AsCpuRegister(),
                locations->Out().AsX86().AsCpuRegister());
      if (locations->InAt(1).IsRegister()) {
        __ subl(locations->InAt(0).AsX86().AsCpuRegister(),
                locations->InAt(1).AsX86().AsCpuRegister());
      } else if (locations->InAt(1).IsConstant()) {
        HConstant* instruction = locations->InAt(1).GetConstant();
        Immediate imm(instruction->AsIntConstant()->GetValue());
        __ subl(locations->InAt(0).AsX86().AsCpuRegister(), imm);
      } else {
        __ subl(locations->InAt(0).AsX86().AsCpuRegister(),
                Address(ESP, locations->InAt(1).GetStackIndex()));
      }
      break;
    }

    case Primitive::kPrimLong: {
      DCHECK_EQ(locations->InAt(0).AsX86().AsRegisterPair(),
                locations->Out().AsX86().AsRegisterPair());
      if (locations->InAt(1).IsRegister()) {
        __ subl(locations->InAt(0).AsX86().AsRegisterPairLow(),
                locations->InAt(1).AsX86().AsRegisterPairLow());
        __ sbbl(locations->InAt(0).AsX86().AsRegisterPairHigh(),
                locations->InAt(1).AsX86().AsRegisterPairHigh());
      } else {
        __ subl(locations->InAt(0).AsX86().AsRegisterPairLow(),
                Address(ESP, locations->InAt(1).GetStackIndex()));
        __ sbbl(locations->InAt(0).AsX86().AsRegisterPairHigh(),
                Address(ESP, locations->InAt(1).GetHighStackIndex(kX86WordSize)));
      }
      break;
    }

    case Primitive::kPrimBoolean:
    case Primitive::kPrimByte:
    case Primitive::kPrimChar:
    case Primitive::kPrimShort:
      LOG(FATAL) << "Unexpected sub type " << sub->GetResultType();
      break;

    default:
      LOG(FATAL) << "Unimplemented sub type " << sub->GetResultType();
  }
}

void LocationsBuilderX86::VisitNewInstance(HNewInstance* instruction) {
  codegen_->MarkNotLeaf();
  LocationSummary* locations = new (GetGraph()->GetArena()) LocationSummary(instruction);
  locations->SetOut(X86CpuLocation(EAX));
  InvokeRuntimeCallingConvention calling_convention;
  locations->AddTemp(X86CpuLocation(calling_convention.GetRegisterAt(0)));
  locations->AddTemp(X86CpuLocation(calling_convention.GetRegisterAt(1)));
  instruction->SetLocations(locations);
}

void InstructionCodeGeneratorX86::VisitNewInstance(HNewInstance* instruction) {
  InvokeRuntimeCallingConvention calling_convention;
  LoadCurrentMethod(calling_convention.GetRegisterAt(1));
  __ movl(calling_convention.GetRegisterAt(0), Immediate(instruction->GetTypeIndex()));

  __ fs()->call(
      Address::Absolute(QUICK_ENTRYPOINT_OFFSET(kX86WordSize, pAllocObjectWithAccessCheck)));

  codegen_->RecordPcInfo(instruction->GetDexPc());
  DCHECK(!codegen_->IsLeafMethod());
}

void LocationsBuilderX86::VisitParameterValue(HParameterValue* instruction) {
  LocationSummary* locations = new (GetGraph()->GetArena()) LocationSummary(instruction);
  Location location = parameter_visitor_.GetNextLocation(instruction->GetType());
  if (location.IsStackSlot()) {
    location = Location::StackSlot(location.GetStackIndex() + codegen_->GetFrameSize());
  } else if (location.IsDoubleStackSlot()) {
    location = Location::DoubleStackSlot(location.GetStackIndex() + codegen_->GetFrameSize());
  }
  locations->SetOut(location);
  instruction->SetLocations(locations);
}

void InstructionCodeGeneratorX86::VisitParameterValue(HParameterValue* instruction) {
}

void LocationsBuilderX86::VisitNot(HNot* instruction) {
  LocationSummary* locations = new (GetGraph()->GetArena()) LocationSummary(instruction);
  locations->SetInAt(0, Location::RequiresRegister());
  locations->SetOut(Location::SameAsFirstInput());
  instruction->SetLocations(locations);
}

void InstructionCodeGeneratorX86::VisitNot(HNot* instruction) {
  LocationSummary* locations = instruction->GetLocations();
  Location out = locations->Out();
  DCHECK_EQ(locations->InAt(0).AsX86().AsCpuRegister(), out.AsX86().AsCpuRegister());
  __ xorl(out.AsX86().AsCpuRegister(), Immediate(1));
}

void LocationsBuilderX86::VisitCompare(HCompare* compare) {
  LocationSummary* locations = new (GetGraph()->GetArena()) LocationSummary(compare);
  locations->SetInAt(0, Location::RequiresRegister());
  locations->SetInAt(1, Location::Any());
  locations->SetOut(Location::RequiresRegister());
  compare->SetLocations(locations);
}

void InstructionCodeGeneratorX86::VisitCompare(HCompare* compare) {
  Label greater, done;
  LocationSummary* locations = compare->GetLocations();
  switch (compare->InputAt(0)->GetType()) {
    case Primitive::kPrimLong: {
      Label less, greater, done;
      Register output = locations->Out().AsX86().AsCpuRegister();
      X86ManagedRegister left = locations->InAt(0).AsX86();
      Location right = locations->InAt(1);
      if (right.IsRegister()) {
        __ cmpl(left.AsRegisterPairHigh(), right.AsX86().AsRegisterPairHigh());
      } else {
        DCHECK(right.IsDoubleStackSlot());
        __ cmpl(left.AsRegisterPairHigh(), Address(ESP, right.GetHighStackIndex(kX86WordSize)));
      }
      __ j(kLess, &less);  // Signed compare.
      __ j(kGreater, &greater);  // Signed compare.
      if (right.IsRegister()) {
        __ cmpl(left.AsRegisterPairLow(), right.AsX86().AsRegisterPairLow());
      } else {
        DCHECK(right.IsDoubleStackSlot());
        __ cmpl(left.AsRegisterPairLow(), Address(ESP, right.GetStackIndex()));
      }
      __ movl(output, Immediate(0));
      __ j(kEqual, &done);
      __ j(kBelow, &less);  // Unsigned compare.

      __ Bind(&greater);
      __ movl(output, Immediate(1));
      __ jmp(&done);

      __ Bind(&less);
      __ movl(output, Immediate(-1));

      __ Bind(&done);
      break;
    }
    default:
      LOG(FATAL) << "Unimplemented compare type " << compare->InputAt(0)->GetType();
  }
}

void LocationsBuilderX86::VisitPhi(HPhi* instruction) {
  LocationSummary* locations = new (GetGraph()->GetArena()) LocationSummary(instruction);
  for (size_t i = 0, e = instruction->InputCount(); i < e; ++i) {
    locations->SetInAt(i, Location::Any());
  }
  locations->SetOut(Location::Any());
  instruction->SetLocations(locations);
}

void InstructionCodeGeneratorX86::VisitPhi(HPhi* instruction) {
  LOG(FATAL) << "Unreachable";
}

void LocationsBuilderX86::VisitInstanceFieldSet(HInstanceFieldSet* instruction) {
  LocationSummary* locations = new (GetGraph()->GetArena()) LocationSummary(instruction);
  locations->SetInAt(0, Location::RequiresRegister());
  Primitive::Type field_type = instruction->InputAt(1)->GetType();
  if (field_type == Primitive::kPrimBoolean || field_type == Primitive::kPrimByte) {
    // Ensure the value is in a byte register.
    locations->SetInAt(1, X86CpuLocation(EAX));
  } else {
    locations->SetInAt(1, Location::RequiresRegister());
  }
<<<<<<< HEAD
=======
  // Temporary registers for the write barrier.
  if (field_type == Primitive::kPrimNot) {
    locations->AddTemp(Location::RequiresRegister());
    // Ensure the card is in a byte register.
    locations->AddTemp(X86CpuLocation(ECX));
  }
>>>>>>> 1e6554c0
  instruction->SetLocations(locations);
}

void InstructionCodeGeneratorX86::VisitInstanceFieldSet(HInstanceFieldSet* instruction) {
  LocationSummary* locations = instruction->GetLocations();
  Register obj = locations->InAt(0).AsX86().AsCpuRegister();
  uint32_t offset = instruction->GetFieldOffset().Uint32Value();
  Primitive::Type field_type = instruction->InputAt(1)->GetType();

  switch (field_type) {
    case Primitive::kPrimBoolean:
    case Primitive::kPrimByte: {
      ByteRegister value = locations->InAt(1).AsX86().AsByteRegister();
      __ movb(Address(obj, offset), value);
      break;
    }

    case Primitive::kPrimShort:
    case Primitive::kPrimChar: {
      Register value = locations->InAt(1).AsX86().AsCpuRegister();
      __ movw(Address(obj, offset), value);
      break;
    }

    case Primitive::kPrimInt:
    case Primitive::kPrimNot: {
      Register value = locations->InAt(1).AsX86().AsCpuRegister();
      __ movl(Address(obj, offset), value);
<<<<<<< HEAD
=======

      if (field_type == Primitive::kPrimNot) {
        Register temp = locations->GetTemp(0).AsX86().AsCpuRegister();
        Register card = locations->GetTemp(1).AsX86().AsCpuRegister();
        codegen_->MarkGCCard(temp, card, obj, value);
      }
>>>>>>> 1e6554c0
      break;
    }

    case Primitive::kPrimLong: {
      X86ManagedRegister value = locations->InAt(1).AsX86();
      __ movl(Address(obj, offset), value.AsRegisterPairLow());
      __ movl(Address(obj, kX86WordSize + offset), value.AsRegisterPairHigh());
      break;
    }

    case Primitive::kPrimFloat:
    case Primitive::kPrimDouble:
      LOG(FATAL) << "Unimplemented register type " << field_type;

    case Primitive::kPrimVoid:
      LOG(FATAL) << "Unreachable type " << field_type;
  }
}

<<<<<<< HEAD
=======
void CodeGeneratorX86::MarkGCCard(Register temp, Register card, Register object, Register value) {
  Label is_null;
  __ testl(value, value);
  __ j(kEqual, &is_null);
  __ fs()->movl(card, Address::Absolute(Thread::CardTableOffset<kX86WordSize>().Int32Value()));
  __ movl(temp, object);
  __ shrl(temp, Immediate(gc::accounting::CardTable::kCardShift));
  __ movb(Address(temp, card, TIMES_1, 0),
          X86ManagedRegister::FromCpuRegister(card).AsByteRegister());
  __ Bind(&is_null);
}

>>>>>>> 1e6554c0
void LocationsBuilderX86::VisitInstanceFieldGet(HInstanceFieldGet* instruction) {
  LocationSummary* locations = new (GetGraph()->GetArena()) LocationSummary(instruction);
  locations->SetInAt(0, Location::RequiresRegister());
  locations->SetOut(Location::RequiresRegister());
  instruction->SetLocations(locations);
}

void InstructionCodeGeneratorX86::VisitInstanceFieldGet(HInstanceFieldGet* instruction) {
  LocationSummary* locations = instruction->GetLocations();
  Register obj = locations->InAt(0).AsX86().AsCpuRegister();
  uint32_t offset = instruction->GetFieldOffset().Uint32Value();

  switch (instruction->GetType()) {
    case Primitive::kPrimBoolean: {
      Register out = locations->Out().AsX86().AsCpuRegister();
      __ movzxb(out, Address(obj, offset));
      break;
    }

    case Primitive::kPrimByte: {
      Register out = locations->Out().AsX86().AsCpuRegister();
      __ movsxb(out, Address(obj, offset));
      break;
    }

    case Primitive::kPrimShort: {
      Register out = locations->Out().AsX86().AsCpuRegister();
      __ movsxw(out, Address(obj, offset));
      break;
    }

    case Primitive::kPrimChar: {
      Register out = locations->Out().AsX86().AsCpuRegister();
      __ movzxw(out, Address(obj, offset));
      break;
    }

    case Primitive::kPrimInt:
    case Primitive::kPrimNot: {
      Register out = locations->Out().AsX86().AsCpuRegister();
      __ movl(out, Address(obj, offset));
      break;
    }

    case Primitive::kPrimLong: {
      // TODO: support volatile.
      X86ManagedRegister out = locations->Out().AsX86();
      __ movl(out.AsRegisterPairLow(), Address(obj, offset));
      __ movl(out.AsRegisterPairHigh(), Address(obj, kX86WordSize + offset));
      break;
    }

    case Primitive::kPrimFloat:
    case Primitive::kPrimDouble:
      LOG(FATAL) << "Unimplemented register type " << instruction->GetType();

    case Primitive::kPrimVoid:
      LOG(FATAL) << "Unreachable type " << instruction->GetType();
  }
}

void LocationsBuilderX86::VisitNullCheck(HNullCheck* instruction) {
  LocationSummary* locations = new (GetGraph()->GetArena()) LocationSummary(instruction);
  locations->SetInAt(0, Location::Any());
  // TODO: Have a normalization phase that makes this instruction never used.
  locations->SetOut(Location::SameAsFirstInput());
  instruction->SetLocations(locations);
}

void InstructionCodeGeneratorX86::VisitNullCheck(HNullCheck* instruction) {
  SlowPathCode* slow_path =
      new (GetGraph()->GetArena()) NullCheckSlowPathX86(instruction->GetDexPc());
  codegen_->AddSlowPath(slow_path);

  LocationSummary* locations = instruction->GetLocations();
  Location obj = locations->InAt(0);
  DCHECK(obj.Equals(locations->Out()));

  if (obj.IsRegister()) {
    __ cmpl(obj.AsX86().AsCpuRegister(), Immediate(0));
  } else {
    DCHECK(locations->InAt(0).IsStackSlot());
    __ cmpl(Address(ESP, obj.GetStackIndex()), Immediate(0));
  }
  __ j(kEqual, slow_path->GetEntryLabel());
}

<<<<<<< HEAD
=======
void LocationsBuilderX86::VisitArrayGet(HArrayGet* instruction) {
  LocationSummary* locations = new (GetGraph()->GetArena()) LocationSummary(instruction);
  locations->SetInAt(0, Location::RequiresRegister());
  locations->SetInAt(1, Location::RegisterOrConstant(instruction->InputAt(1)));
  locations->SetOut(Location::RequiresRegister());
  instruction->SetLocations(locations);
}

void InstructionCodeGeneratorX86::VisitArrayGet(HArrayGet* instruction) {
  LocationSummary* locations = instruction->GetLocations();
  Register obj = locations->InAt(0).AsX86().AsCpuRegister();
  Location index = locations->InAt(1);

  switch (instruction->GetType()) {
    case Primitive::kPrimBoolean: {
      uint32_t data_offset = mirror::Array::DataOffset(sizeof(uint8_t)).Uint32Value();
      Register out = locations->Out().AsX86().AsCpuRegister();
      if (index.IsConstant()) {
        __ movzxb(out, Address(obj,
            (index.GetConstant()->AsIntConstant()->GetValue() << TIMES_1) + data_offset));
      } else {
        __ movzxb(out, Address(obj, index.AsX86().AsCpuRegister(), TIMES_1, data_offset));
      }
      break;
    }

    case Primitive::kPrimByte: {
      uint32_t data_offset = mirror::Array::DataOffset(sizeof(int8_t)).Uint32Value();
      Register out = locations->Out().AsX86().AsCpuRegister();
      if (index.IsConstant()) {
        __ movsxb(out, Address(obj,
            (index.GetConstant()->AsIntConstant()->GetValue() << TIMES_1) + data_offset));
      } else {
        __ movsxb(out, Address(obj, index.AsX86().AsCpuRegister(), TIMES_1, data_offset));
      }
      break;
    }

    case Primitive::kPrimShort: {
      uint32_t data_offset = mirror::Array::DataOffset(sizeof(int16_t)).Uint32Value();
      Register out = locations->Out().AsX86().AsCpuRegister();
      if (index.IsConstant()) {
        __ movsxw(out, Address(obj,
            (index.GetConstant()->AsIntConstant()->GetValue() << TIMES_2) + data_offset));
      } else {
        __ movsxw(out, Address(obj, index.AsX86().AsCpuRegister(), TIMES_2, data_offset));
      }
      break;
    }

    case Primitive::kPrimChar: {
      uint32_t data_offset = mirror::Array::DataOffset(sizeof(uint16_t)).Uint32Value();
      Register out = locations->Out().AsX86().AsCpuRegister();
      if (index.IsConstant()) {
        __ movzxw(out, Address(obj,
            (index.GetConstant()->AsIntConstant()->GetValue() << TIMES_2) + data_offset));
      } else {
        __ movzxw(out, Address(obj, index.AsX86().AsCpuRegister(), TIMES_2, data_offset));
      }
      break;
    }

    case Primitive::kPrimInt:
    case Primitive::kPrimNot: {
      uint32_t data_offset = mirror::Array::DataOffset(sizeof(int32_t)).Uint32Value();
      Register out = locations->Out().AsX86().AsCpuRegister();
      if (index.IsConstant()) {
        __ movl(out, Address(obj,
            (index.GetConstant()->AsIntConstant()->GetValue() << TIMES_4) + data_offset));
      } else {
        __ movl(out, Address(obj, index.AsX86().AsCpuRegister(), TIMES_4, data_offset));
      }
      break;
    }

    case Primitive::kPrimLong: {
      uint32_t data_offset = mirror::Array::DataOffset(sizeof(int64_t)).Uint32Value();
      X86ManagedRegister out = locations->Out().AsX86();
      if (index.IsConstant()) {
        size_t offset = (index.GetConstant()->AsIntConstant()->GetValue() << TIMES_8) + data_offset;
        __ movl(out.AsRegisterPairLow(), Address(obj, offset));
        __ movl(out.AsRegisterPairHigh(), Address(obj, offset + kX86WordSize));
      } else {
        __ movl(out.AsRegisterPairLow(),
                Address(obj, index.AsX86().AsCpuRegister(), TIMES_8, data_offset));
        __ movl(out.AsRegisterPairHigh(),
                Address(obj, index.AsX86().AsCpuRegister(), TIMES_8, data_offset + kX86WordSize));
      }
      break;
    }

    case Primitive::kPrimFloat:
    case Primitive::kPrimDouble:
      LOG(FATAL) << "Unimplemented register type " << instruction->GetType();

    case Primitive::kPrimVoid:
      LOG(FATAL) << "Unreachable type " << instruction->GetType();
  }
}

void LocationsBuilderX86::VisitArraySet(HArraySet* instruction) {
  LocationSummary* locations = new (GetGraph()->GetArena()) LocationSummary(instruction);
  Primitive::Type value_type = instruction->InputAt(2)->GetType();
  if (value_type == Primitive::kPrimNot) {
    InvokeRuntimeCallingConvention calling_convention;
    locations->SetInAt(0, X86CpuLocation(calling_convention.GetRegisterAt(0)));
    locations->SetInAt(1, X86CpuLocation(calling_convention.GetRegisterAt(1)));
    locations->SetInAt(2, X86CpuLocation(calling_convention.GetRegisterAt(2)));
    codegen_->MarkNotLeaf();
  } else {
    locations->SetInAt(0, Location::RequiresRegister());
    locations->SetInAt(1, Location::RegisterOrConstant(instruction->InputAt(1)));
    if (value_type == Primitive::kPrimBoolean || value_type == Primitive::kPrimByte) {
      // Ensure the value is in a byte register.
      locations->SetInAt(2, X86CpuLocation(EAX));
    } else {
      locations->SetInAt(2, Location::RequiresRegister());
    }
  }

  instruction->SetLocations(locations);
}

void InstructionCodeGeneratorX86::VisitArraySet(HArraySet* instruction) {
  LocationSummary* locations = instruction->GetLocations();
  Register obj = locations->InAt(0).AsX86().AsCpuRegister();
  Location index = locations->InAt(1);
  Primitive::Type value_type = instruction->InputAt(2)->GetType();

  switch (value_type) {
    case Primitive::kPrimBoolean:
    case Primitive::kPrimByte: {
      uint32_t data_offset = mirror::Array::DataOffset(sizeof(uint8_t)).Uint32Value();
      ByteRegister value = locations->InAt(2).AsX86().AsByteRegister();
      if (index.IsConstant()) {
        size_t offset = (index.GetConstant()->AsIntConstant()->GetValue() << TIMES_1) + data_offset;
        __ movb(Address(obj, offset), value);
      } else {
        __ movb(Address(obj, index.AsX86().AsCpuRegister(), TIMES_1, data_offset), value);
      }
      break;
    }

    case Primitive::kPrimShort:
    case Primitive::kPrimChar: {
      uint32_t data_offset = mirror::Array::DataOffset(sizeof(uint16_t)).Uint32Value();
      Register value = locations->InAt(2).AsX86().AsCpuRegister();
      if (index.IsConstant()) {
        size_t offset = (index.GetConstant()->AsIntConstant()->GetValue() << TIMES_2) + data_offset;
        __ movw(Address(obj, offset), value);
      } else {
        __ movw(Address(obj, index.AsX86().AsCpuRegister(), TIMES_2, data_offset), value);
      }
      break;
    }

    case Primitive::kPrimInt: {
      uint32_t data_offset = mirror::Array::DataOffset(sizeof(int32_t)).Uint32Value();
      Register value = locations->InAt(2).AsX86().AsCpuRegister();
      if (index.IsConstant()) {
        size_t offset = (index.GetConstant()->AsIntConstant()->GetValue() << TIMES_4) + data_offset;
        __ movl(Address(obj, offset), value);
      } else {
        __ movl(Address(obj, index.AsX86().AsCpuRegister(), TIMES_4, data_offset), value);
      }
      break;
    }

    case Primitive::kPrimNot: {
      DCHECK(!codegen_->IsLeafMethod());
      __ fs()->call(Address::Absolute(QUICK_ENTRYPOINT_OFFSET(kX86WordSize, pAputObject)));
      codegen_->RecordPcInfo(instruction->GetDexPc());
      break;
    }

    case Primitive::kPrimLong: {
      uint32_t data_offset = mirror::Array::DataOffset(sizeof(int64_t)).Uint32Value();
      X86ManagedRegister value = locations->InAt(2).AsX86();
      if (index.IsConstant()) {
        size_t offset = (index.GetConstant()->AsIntConstant()->GetValue() << TIMES_8) + data_offset;
        __ movl(Address(obj, offset), value.AsRegisterPairLow());
        __ movl(Address(obj, offset + kX86WordSize), value.AsRegisterPairHigh());
      } else {
        __ movl(Address(obj, index.AsX86().AsCpuRegister(), TIMES_8, data_offset),
                value.AsRegisterPairLow());
        __ movl(Address(obj, index.AsX86().AsCpuRegister(), TIMES_8, data_offset + kX86WordSize),
                value.AsRegisterPairHigh());
      }
      break;
    }

    case Primitive::kPrimFloat:
    case Primitive::kPrimDouble:
      LOG(FATAL) << "Unimplemented register type " << instruction->GetType();

    case Primitive::kPrimVoid:
      LOG(FATAL) << "Unreachable type " << instruction->GetType();
  }
}

void LocationsBuilderX86::VisitArrayLength(HArrayLength* instruction) {
  LocationSummary* locations = new (GetGraph()->GetArena()) LocationSummary(instruction);
  locations->SetInAt(0, Location::RequiresRegister());
  locations->SetOut(Location::RequiresRegister());
  instruction->SetLocations(locations);
}

void InstructionCodeGeneratorX86::VisitArrayLength(HArrayLength* instruction) {
  LocationSummary* locations = instruction->GetLocations();
  uint32_t offset = mirror::Array::LengthOffset().Uint32Value();
  Register obj = locations->InAt(0).AsX86().AsCpuRegister();
  Register out = locations->Out().AsX86().AsCpuRegister();
  __ movl(out, Address(obj, offset));
}

void LocationsBuilderX86::VisitBoundsCheck(HBoundsCheck* instruction) {
  LocationSummary* locations = new (GetGraph()->GetArena()) LocationSummary(instruction);
  locations->SetInAt(0, Location::RequiresRegister());
  locations->SetInAt(1, Location::RequiresRegister());
  // TODO: Have a normalization phase that makes this instruction never used.
  locations->SetOut(Location::SameAsFirstInput());
  instruction->SetLocations(locations);
}

void InstructionCodeGeneratorX86::VisitBoundsCheck(HBoundsCheck* instruction) {
  LocationSummary* locations = instruction->GetLocations();
  SlowPathCode* slow_path = new (GetGraph()->GetArena()) BoundsCheckSlowPathX86(
      instruction->GetDexPc(), locations->InAt(0), locations->InAt(1));
  codegen_->AddSlowPath(slow_path);

  Register index = locations->InAt(0).AsX86().AsCpuRegister();
  Register length = locations->InAt(1).AsX86().AsCpuRegister();

  __ cmpl(index, length);
  __ j(kAboveEqual, slow_path->GetEntryLabel());
}

>>>>>>> 1e6554c0
void LocationsBuilderX86::VisitTemporary(HTemporary* temp) {
  temp->SetLocations(nullptr);
}

void InstructionCodeGeneratorX86::VisitTemporary(HTemporary* temp) {
  // Nothing to do, this is driven by the code generator.
}

void LocationsBuilderX86::VisitParallelMove(HParallelMove* instruction) {
  LOG(FATAL) << "Unreachable";
}

void InstructionCodeGeneratorX86::VisitParallelMove(HParallelMove* instruction) {
  codegen_->GetMoveResolver()->EmitNativeCode(instruction);
}

X86Assembler* ParallelMoveResolverX86::GetAssembler() const {
  return codegen_->GetAssembler();
}

void ParallelMoveResolverX86::MoveMemoryToMemory(int dst, int src) {
  ScratchRegisterScope ensure_scratch(
      this, kNoRegister, EAX, codegen_->GetNumberOfCoreRegisters());
  int stack_offset = ensure_scratch.IsSpilled() ? kX86WordSize : 0;
  __ movl(static_cast<Register>(ensure_scratch.GetRegister()), Address(ESP, src + stack_offset));
  __ movl(Address(ESP, dst + stack_offset), static_cast<Register>(ensure_scratch.GetRegister()));
}

void ParallelMoveResolverX86::EmitMove(size_t index) {
  MoveOperands* move = moves_.Get(index);
  Location source = move->GetSource();
  Location destination = move->GetDestination();

  if (source.IsRegister()) {
    if (destination.IsRegister()) {
      __ movl(destination.AsX86().AsCpuRegister(), source.AsX86().AsCpuRegister());
    } else {
      DCHECK(destination.IsStackSlot());
      __ movl(Address(ESP, destination.GetStackIndex()), source.AsX86().AsCpuRegister());
    }
  } else if (source.IsStackSlot()) {
    if (destination.IsRegister()) {
      __ movl(destination.AsX86().AsCpuRegister(), Address(ESP, source.GetStackIndex()));
    } else {
      DCHECK(destination.IsStackSlot());
      MoveMemoryToMemory(destination.GetStackIndex(),
                         source.GetStackIndex());
    }
  } else if (source.IsConstant()) {
    HIntConstant* instruction = source.GetConstant()->AsIntConstant();
    Immediate imm(instruction->AsIntConstant()->GetValue());
    if (destination.IsRegister()) {
      __ movl(destination.AsX86().AsCpuRegister(), imm);
    } else {
      __ movl(Address(ESP, destination.GetStackIndex()), imm);
    }
  } else {
    LOG(FATAL) << "Unimplemented";
  }
}

void ParallelMoveResolverX86::Exchange(Register reg, int mem) {
  Register suggested_scratch = reg == EAX ? EBX : EAX;
  ScratchRegisterScope ensure_scratch(
      this, reg, suggested_scratch, codegen_->GetNumberOfCoreRegisters());

  int stack_offset = ensure_scratch.IsSpilled() ? kX86WordSize : 0;
  __ movl(static_cast<Register>(ensure_scratch.GetRegister()), Address(ESP, mem + stack_offset));
  __ movl(Address(ESP, mem + stack_offset), reg);
  __ movl(reg, static_cast<Register>(ensure_scratch.GetRegister()));
}

void ParallelMoveResolverX86::Exchange(int mem1, int mem2) {
  ScratchRegisterScope ensure_scratch1(
      this, kNoRegister, EAX, codegen_->GetNumberOfCoreRegisters());

  Register suggested_scratch = ensure_scratch1.GetRegister() == EAX ? EBX : EAX;
  ScratchRegisterScope ensure_scratch2(
      this, ensure_scratch1.GetRegister(), suggested_scratch, codegen_->GetNumberOfCoreRegisters());

  int stack_offset = ensure_scratch1.IsSpilled() ? kX86WordSize : 0;
  stack_offset += ensure_scratch2.IsSpilled() ? kX86WordSize : 0;
  __ movl(static_cast<Register>(ensure_scratch1.GetRegister()), Address(ESP, mem1 + stack_offset));
  __ movl(static_cast<Register>(ensure_scratch2.GetRegister()), Address(ESP, mem2 + stack_offset));
  __ movl(Address(ESP, mem2 + stack_offset), static_cast<Register>(ensure_scratch1.GetRegister()));
  __ movl(Address(ESP, mem1 + stack_offset), static_cast<Register>(ensure_scratch2.GetRegister()));
}

void ParallelMoveResolverX86::EmitSwap(size_t index) {
  MoveOperands* move = moves_.Get(index);
  Location source = move->GetSource();
  Location destination = move->GetDestination();

  if (source.IsRegister() && destination.IsRegister()) {
    __ xchgl(destination.AsX86().AsCpuRegister(), source.AsX86().AsCpuRegister());
  } else if (source.IsRegister() && destination.IsStackSlot()) {
    Exchange(source.AsX86().AsCpuRegister(), destination.GetStackIndex());
  } else if (source.IsStackSlot() && destination.IsRegister()) {
    Exchange(destination.AsX86().AsCpuRegister(), source.GetStackIndex());
  } else if (source.IsStackSlot() && destination.IsStackSlot()) {
    Exchange(destination.GetStackIndex(), source.GetStackIndex());
  } else {
    LOG(FATAL) << "Unimplemented";
  }
}

void ParallelMoveResolverX86::SpillScratch(int reg) {
  __ pushl(static_cast<Register>(reg));
}

void ParallelMoveResolverX86::RestoreScratch(int reg) {
  __ popl(static_cast<Register>(reg));
}

}  // namespace x86
}  // namespace art<|MERGE_RESOLUTION|>--- conflicted
+++ resolved
@@ -34,8 +34,6 @@
 
 namespace x86 {
 
-<<<<<<< HEAD
-=======
 static constexpr bool kExplicitStackOverflowCheck = false;
 
 static constexpr int kNumberOfPushedRegistersAtEntry = 1;
@@ -59,7 +57,6 @@
   DISALLOW_COPY_AND_ASSIGN(InvokeRuntimeCallingConvention);
 };
 
->>>>>>> 1e6554c0
 #define __ reinterpret_cast<X86Assembler*>(codegen->GetAssembler())->
 
 class NullCheckSlowPathX86 : public SlowPathCode {
@@ -77,8 +74,6 @@
   DISALLOW_COPY_AND_ASSIGN(NullCheckSlowPathX86);
 };
 
-<<<<<<< HEAD
-=======
 class StackOverflowCheckSlowPathX86 : public SlowPathCode {
  public:
   StackOverflowCheckSlowPathX86() {}
@@ -119,7 +114,6 @@
   DISALLOW_COPY_AND_ASSIGN(BoundsCheckSlowPathX86);
 };
 
->>>>>>> 1e6554c0
 #undef __
 #define __ reinterpret_cast<X86Assembler*>(GetAssembler())->
 
@@ -279,37 +273,6 @@
   __ movl(reg, Address(ESP, kCurrentMethodStackOffset));
 }
 
-<<<<<<< HEAD
-Location CodeGeneratorX86::GetTemporaryLocation(HTemporary* temp) const {
-  uint16_t number_of_vregs = GetGraph()->GetNumberOfVRegs();
-  // Use the temporary region (right below the dex registers).
-  int32_t slot = GetFrameSize() - (kNumberOfPushedRegistersAtEntry * kX86WordSize)
-                                - kVRegSize  // filler
-                                - (number_of_vregs * kVRegSize)
-                                - ((1 + temp->GetIndex()) * kVRegSize);
-  return Location::StackSlot(slot);
-}
-
-int32_t CodeGeneratorX86::GetStackSlot(HLocal* local) const {
-  uint16_t reg_number = local->GetRegNumber();
-  uint16_t number_of_vregs = GetGraph()->GetNumberOfVRegs();
-  uint16_t number_of_in_vregs = GetGraph()->GetNumberOfInVRegs();
-  if (reg_number >= number_of_vregs - number_of_in_vregs) {
-    // Local is a parameter of the method. It is stored in the caller's frame.
-    return GetFrameSize() + kVRegSize  // ART method
-                          + (reg_number - number_of_vregs + number_of_in_vregs) * kVRegSize;
-  } else {
-    // Local is a temporary in this method. It is stored in this method's frame.
-    return GetFrameSize() - (kNumberOfPushedRegistersAtEntry * kX86WordSize)
-                          - kVRegSize  // filler.
-                          - (number_of_vregs * kVRegSize)
-                          + (reg_number * kVRegSize);
-  }
-}
-
-
-=======
->>>>>>> 1e6554c0
 Location CodeGeneratorX86::GetStackLocation(HLoadLocal* load) const {
   switch (load->GetType()) {
     case Primitive::kPrimLong:
@@ -630,11 +593,7 @@
   locations->SetInAt(0, Location::RequiresRegister());
   locations->SetInAt(1, Location::Any());
   if (comp->NeedsMaterialization()) {
-<<<<<<< HEAD
-    locations->SetOut(Location::SameAsFirstInput());
-=======
     locations->SetOut(Location::RequiresRegister());
->>>>>>> 1e6554c0
   }
   comp->SetLocations(locations);
 }
@@ -1113,15 +1072,12 @@
   } else {
     locations->SetInAt(1, Location::RequiresRegister());
   }
-<<<<<<< HEAD
-=======
   // Temporary registers for the write barrier.
   if (field_type == Primitive::kPrimNot) {
     locations->AddTemp(Location::RequiresRegister());
     // Ensure the card is in a byte register.
     locations->AddTemp(X86CpuLocation(ECX));
   }
->>>>>>> 1e6554c0
   instruction->SetLocations(locations);
 }
 
@@ -1150,15 +1106,12 @@
     case Primitive::kPrimNot: {
       Register value = locations->InAt(1).AsX86().AsCpuRegister();
       __ movl(Address(obj, offset), value);
-<<<<<<< HEAD
-=======
 
       if (field_type == Primitive::kPrimNot) {
         Register temp = locations->GetTemp(0).AsX86().AsCpuRegister();
         Register card = locations->GetTemp(1).AsX86().AsCpuRegister();
         codegen_->MarkGCCard(temp, card, obj, value);
       }
->>>>>>> 1e6554c0
       break;
     }
 
@@ -1178,8 +1131,6 @@
   }
 }
 
-<<<<<<< HEAD
-=======
 void CodeGeneratorX86::MarkGCCard(Register temp, Register card, Register object, Register value) {
   Label is_null;
   __ testl(value, value);
@@ -1192,7 +1143,6 @@
   __ Bind(&is_null);
 }
 
->>>>>>> 1e6554c0
 void LocationsBuilderX86::VisitInstanceFieldGet(HInstanceFieldGet* instruction) {
   LocationSummary* locations = new (GetGraph()->GetArena()) LocationSummary(instruction);
   locations->SetInAt(0, Location::RequiresRegister());
@@ -1280,8 +1230,6 @@
   __ j(kEqual, slow_path->GetEntryLabel());
 }
 
-<<<<<<< HEAD
-=======
 void LocationsBuilderX86::VisitArrayGet(HArrayGet* instruction) {
   LocationSummary* locations = new (GetGraph()->GetArena()) LocationSummary(instruction);
   locations->SetInAt(0, Location::RequiresRegister());
@@ -1519,7 +1467,6 @@
   __ j(kAboveEqual, slow_path->GetEntryLabel());
 }
 
->>>>>>> 1e6554c0
 void LocationsBuilderX86::VisitTemporary(HTemporary* temp) {
   temp->SetLocations(nullptr);
 }
